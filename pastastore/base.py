import functools
import json
import warnings
from abc import ABC, abstractmethod, abstractproperty
from collections.abc import Iterable
from typing import Dict, List, Optional, Tuple, Union

import pandas as pd
import pastas as ps
from numpy import isin
from pastas.io.pas import PastasEncoder
from tqdm import tqdm

from .util import ItemInLibraryException, _custom_warning, validate_names

FrameorSeriesUnion = Union[pd.DataFrame, pd.Series]
warnings.showwarning = _custom_warning


class BaseConnector(ABC):
    """Base Connector class.

    Class holds base logic for dealing with timeseries and Pastas
    Models. Create your own Connector to a data source by writing a a
    class that inherits from this BaseConnector. Your class has to
    override each abstractmethod and abstractproperty.
    """

    _default_library_names = ["oseries", "stresses", "models"]

    # whether to check model timeseries contents against stored copies
    check_model_series_values = True

    def __repr__(self):
        """Representation string of the object."""
        return (f"<{type(self).__name__}> '{self.name}': "
                f"{self.n_oseries} oseries, "
                f"{self.n_stresses} stresses, "
                f"{self.n_models} models")

    @abstractmethod
    def _get_library(self, libname: str):
        """Get library handle.

        Must be overriden by subclass.

        Parameters
        ----------
        libname : str
            name of the library

        Returns
        -------
        lib : Any
            handle to the library
        """
        pass

    @abstractmethod
    def _add_item(self, libname: str,
                  item: Union[FrameorSeriesUnion, Dict],
                  name: str,
                  metadata: Optional[Dict] = None,
                  overwrite: bool = False) -> None:
        """Internal method to add item for both timeseries and pastas.Models.

        Must be overriden by subclass.

        Parameters
        ----------
        libname : str
            name of library to add item to
        item : FrameorSeriesUnion or dict
            item to add
        name : str
            name of the item
        metadata : dict, optional
            dictionary containing metadata, by default None
        """
        pass

    @abstractmethod
    def _get_item(self, libname: str, name: str) \
            -> Union[FrameorSeriesUnion, Dict]:
        """Internal method to get item (series or pastas.Models).

        Must be overriden by subclass.

        Parameters
        ----------
        libname : str
            name of library
        name : str
            name of item

        Returns
        -------
        item : FrameorSeriesUnion or dict
            item (timeseries or pastas.Model)
        """
        pass

    @abstractmethod
    def _del_item(self, libname: str, name: str) -> None:
        """Internal method to delete items (series or models).

        Must be overriden by subclass.

        Parameters
        ----------
        libname : str
            name of library to delete item from
        name : str
            name of item to delete
        """
        pass

    @abstractmethod
    def _get_metadata(self, libname: str, name: str) -> Dict:
        """Internal method to get metadata.

        Must be overriden by subclass.

        Parameters
        ----------
        libname : str
            name of the library
        name : str
            name of the item

        Returns
        -------
        metadata : dict
            dictionary containing metadata
        """
        pass

    @abstractproperty
    def oseries_names(self):
        """List of oseries names.

        Property must be overriden by subclass.
        """
        pass

    @abstractproperty
    def stresses_names(self):
        """List of stresses names.

        Property must be overriden by subclass.
        """
        pass

    @abstractproperty
    def model_names(self):
        """List of model names.

        Property must be overriden by subclass.
        """
        pass

    def set_check_model_series_values(self, b: bool):
        """Turn check_model_series_values option on (True) or off (False).

        The default option is off. When turned on, the model timeseries
        (ml.oseries.series_original, and stressmodel.stress.series_original)
        values are checked against the stored copies in the database. If
        these do not match, an error is raised, and the model is not added to
        the database. This check is somewhat computationally expensive, which
        is why it can be turned on or off.

        Parameters
        ----------
        b : bool
            boolean indicating whether option should be turned on (True) or
            off (False). Option is off by default.
        """
        self.check_model_series_values = b
        print(f"Model timeseries checking set to: {b}.")

    def _add_series(self, libname: str,
                    series: FrameorSeriesUnion,
                    name: str,
                    metadata: Optional[dict] = None,
                    overwrite: bool = False) -> None:
        """Internal method to add series to database.

        Parameters
        ----------
        libname : str
            name of the library to add the series to
        series : pandas.Series or pandas.DataFrame
            data to add
        name : str
            name of the timeseries
        metadata : dict, optional
            dictionary containing metadata, by default None
        overwrite : bool, optional
            overwrite existing dataset with the same name,
            by default False

        Raises
        ------
        ItemInLibraryException
            if overwrite is False and name is already in the database
        """
        if not isinstance(name, str):
            name = str(name)
        self._validate_input_series(series)
        series = self._set_series_name(series, name)
        in_store = getattr(self, f"{libname}_names")
        if name not in in_store or overwrite:
            self._add_item(libname, series, name, metadata=metadata,
                           overwrite=overwrite)
            self._clear_cache(libname)
        else:
            raise ItemInLibraryException(f"Item with name '{name}' already"
                                         f" in '{libname}' library!")

    def _update_series(self, libname: str,
                       series: FrameorSeriesUnion,
                       name: str,
                       metadata: Optional[dict] = None) -> None:
        """Internal method to update timeseries.

        Parameters
        ----------
        libname : str
            name of library
        series : FrameorSeriesUnion
            timeseries containing update values
        name : str
            name of the timeseries to update
        metadata : Optional[dict], optional
            optionally provide metadata dictionary which will also update
            the current stored metadata dictionary, by default None
        """
        if libname not in ["oseries", "stresses"]:
            raise ValueError("Library must be 'oseries' or 'stresses'!")
        self._validate_input_series(series)
        series = self._set_series_name(series, name)
        stored = self._get_series(libname, name, progressbar=False)
        # get union of index
        idx_union = stored.index.union(series.index)
        # update series with new values
        update = stored.reindex(idx_union)
        update.update(series)
        # metadata
        update_meta = self._get_metadata(libname, name)
        if metadata is not None:
            update_meta.update(metadata)
        self._add_series(libname, update, name, metadata=update_meta,
                         overwrite=True)

    def _upsert_series(self, libname: str,
                       series: FrameorSeriesUnion,
                       name: str,
                       metadata: Optional[dict] = None) -> None:
        """Update or insert series depending on whether it exists in store.

        Parameters
        ----------
        libname : str
            name of library
        series : FrameorSeriesUnion
            timeseries to update/insert
        name : str
            name of the timeseries
        metadata : Optional[dict], optional
            metadata dictionary, by default None
        """
        if libname not in ["oseries", "stresses"]:
            raise ValueError("Library must be 'oseries' or 'stresses'!")
        if name in getattr(self, f"{libname}_names"):
            self._update_series(libname, series, name, metadata=metadata)
        else:
            self._add_series(libname, series, name, metadata=metadata)

    def update_metadata(self, libname: str, name: str, metadata: dict) -> None:
        """Update metadata.

        Note: also retrieves and stores timeseries as updating only metadata
        is not supported for some Connectors.

        Parameters
        ----------
        libname : str
            name of library
        name : str
            name of the item for which to update metadata
        metadata : dict
            metadata dictionary that will be used to update the stored
            metadata
        """

        if libname not in ["oseries", "stresses"]:
            raise ValueError("Library must be 'oseries' or 'stresses'!")
        update_meta = self._get_metadata(libname, name)
        update_meta.update(metadata)
        # get series, since just updating metadata is not really defined
        # in all cases
        s = self._get_series(libname, name, progressbar=False)
        self._add_series(libname, s, name, metadata=update_meta,
                         overwrite=True)

    def add_oseries(self, series: Union[FrameorSeriesUnion, ps.TimeSeries],
                    name: str,
                    metadata: Optional[dict] = None,
                    overwrite: bool = False) -> None:
        """Add oseries to the database.

        Parameters
        ----------
        series : pandas.Series, pandas.DataFrame or pastas.TimeSeries
            data to add
        name : str
            name of the timeseries
        metadata : dict, optional
            dictionary containing metadata, by default None. If
            pastas.TimeSeries is passed, metadata is kwarg is ignored and
            metadata is taken from pastas.TimeSeries object
        overwrite : bool, optional
            overwrite existing dataset with the same name,
            by default False
        """
        series, metadata = self._parse_series_input(series, metadata)
        self._add_series("oseries", series, name=name, metadata=metadata,
                         overwrite=overwrite)

    def add_stress(self, series: Union[FrameorSeriesUnion, ps.TimeSeries],
                   name: str, kind: str,
                   metadata: Optional[dict] = None,
                   overwrite: bool = False) -> None:
        """Add stress to the database.

        Parameters
        ----------
        series : pandas.Series, pandas.DataFrame or pastas.TimeSeries
            data to add, if pastas.Timeseries is passed, series_orignal
            and metadata is stored in database
        name : str
            name of the timeseries
        kind : str
            category to identify type of stress, this label is added to the
            metadata dictionary.
        metadata : dict, optional
            dictionary containing metadata, by default None. If
            pastas.TimeSeries is passed, metadata is kwarg is ignored and
            metadata is taken from pastas.TimeSeries object
        overwrite : bool, optional
            overwrite existing dataset with the same name,
            by default False
        """
        series, metadata = self._parse_series_input(series, metadata)
        if metadata is None:
            metadata = {}
        metadata["kind"] = kind
        self._add_series("stresses", series, name=name,
                         metadata=metadata, overwrite=overwrite)

    def add_model(self, ml: Union[ps.Model, dict],
                  overwrite: bool = False,
                  validate_metadata: bool = False) -> None:
        """Add model to the database.

        Parameters
        ----------
        ml : pastas.Model or dict
            pastas Model or dictionary to add to the database
        overwrite : bool, optional
            if True, overwrite existing model, by default False
        validate_metadata, bool optional
            remove unsupported characters from metadata dictionary keys

        Raises
        ------
        TypeError
            if model is not pastas.Model or dict
        ItemInLibraryException
            if overwrite is False and model is already in the database
        """
        if isinstance(ml, ps.Model):
            mldict = ml.to_dict(series=False)
            name = ml.name
            if validate_metadata:
                metadata = validate_names(d=ml.oseries.metadata)
            else:
                metadata = ml.oseries.metadata
        elif isinstance(ml, dict):
            mldict = ml
            name = ml["name"]
            metadata = None
        else:
            raise TypeError("Expected pastas.Model or dict!")
        if not isinstance(name, str):
            name = str(name)
        if name not in self.model_names or overwrite:
            # check if oseries and stresses exist in store
            self._check_model_series_names_for_store(ml)
            self._check_oseries_in_store(ml)
            self._check_stresses_in_store(ml)
            # write model to store
            self._add_item("models", mldict, name, metadata=metadata,
                           overwrite=overwrite)
        else:
            raise ItemInLibraryException(f"Model with name '{name}' "
                                         "already in 'models' library!")
        self._clear_cache("_modelnames_cache")
        self._add_oseries_model_link(mldict["oseries"]["name"], name)
        self._clear_cache("oseries")

    @staticmethod
    def _parse_series_input(series: Union[FrameorSeriesUnion, ps.TimeSeries],
                            metadata: Optional[Dict] = None) \
            -> Tuple[FrameorSeriesUnion, Optional[Dict]]:
        """Internal method to parse series input.

        Parameters
        ----------
        series : Union[FrameorSeriesUnion, ps.TimeSeries],
            series object to parse
        metadata : dict, optional
            metadata dictionary or None, by default None

        Returns
        -------
        series, metadata : FrameorSeriesUnion, Optional[Dict]
            timeseries as pandas.Series or DataFrame and optionally
            metadata dictionary
        """
        if isinstance(series, ps.TimeSeries):
            if metadata is not None:
                print("Warning! Metadata kwarg ignored. Metadata taken from "
                      "pastas.TimeSeries object!")
            s = series.series_original
            m = series.metadata
        else:
            s = series
            m = metadata
        return s, m

    def update_oseries(self, series: Union[FrameorSeriesUnion, ps.TimeSeries],
                       name: str, metadata: Optional[dict] = None) -> None:
        """Update oseries values.

        Parameters
        ----------
        series : Union[FrameorSeriesUnion, ps.TimeSeries]
            timeseries to update stored oseries with
        name : str
            name of the oseries to update
        metadata : Optional[dict], optional
            optionally provide metadata, which will update
            the stored metadata dictionary, by default None
        """
        series, metadata = self._parse_series_input(series, metadata)
        self._update_series("oseries", series, name, metadata=metadata)

    def upsert_oseries(self, series: Union[FrameorSeriesUnion, ps.TimeSeries],
                       name: str, metadata: Optional[dict] = None) -> None:
        """Update or insert oseries values depending on whether it exists.

        Parameters
        ----------
        series : Union[FrameorSeriesUnion, ps.TimeSeries]
            timeseries to update/insert
        name : str
            name of the oseries
        metadata : Optional[dict], optional
            optionally provide metadata, which will update
            the stored metadata dictionary if it exists, by default None
        """
        series, metadata = self._parse_series_input(series, metadata)
        self._upsert_series("oseries", series, name, metadata=metadata)

    def update_stress(self, series: Union[FrameorSeriesUnion, ps.TimeSeries],
                      name: str, metadata: Optional[dict] = None) -> None:
        """Update stresses values.

        Note: the 'kind' attribute of a stress cannot be updated! To update
        the 'kind' delete and add the stress again.

        Parameters
        ----------
        series : Union[FrameorSeriesUnion, ps.TimeSeries]
            timeseries to update stored stress with
        name : str
            name of the stress to update
        metadata : Optional[dict], optional
            optionally provide metadata, which will update
            the stored metadata dictionary, by default None
        """
        series, metadata = self._parse_series_input(series, metadata)
        self._update_series("stresses", series, name, metadata=metadata)

    def upsert_stress(self, series: Union[FrameorSeriesUnion, ps.TimeSeries],
                      name: str, kind: str,
                      metadata: Optional[dict] = None) -> None:
        """Update or insert stress values depending on whether it exists.

        Parameters
        ----------
        series : Union[FrameorSeriesUnion, ps.TimeSeries]
            timeseries to update/insert
        name : str
            name of the stress
        metadata : Optional[dict], optional
            optionally provide metadata, which will update
            the stored metadata dictionary if it exists, by default None
        """
        series, metadata = self._parse_series_input(series, metadata)
        if metadata is None:
            metadata = {}
        metadata["kind"] = kind
        self._upsert_series("stresses", series, name, metadata=metadata)

    def del_models(self, names: Union[list, str]) -> None:
        """Delete model(s) from the database.

        Parameters
        ----------
        names : str or list of str
            name(s) of the model to delete
        """
        for n in self._parse_names(names, libname="models"):
            mldict = self.get_models(n, return_dict=True)
            oname = mldict["oseries"]["name"]
            self._del_item("models", n)
            self._del_oseries_model_link(oname, n)
        self._clear_cache("_modelnames_cache")
        self._clear_cache("oseries")

    def del_oseries(self, names: Union[list, str]):
        """Delete oseries from the database.

        Parameters
        ----------
        names : str or list of str
            name(s) of the oseries to delete
        """
        for n in self._parse_names(names, libname="oseries"):
            self._del_item("oseries", n)
        self._clear_cache("oseries")

    def del_stress(self, names: Union[list, str]):
        """Delete stress from the database.

        Parameters
        ----------
        names : str or list of str
            name(s) of the stress to delete
        """
        for n in self._parse_names(names, libname="stresses"):
            self._del_item("stresses", n)
        self._clear_cache("stresses")

    def _get_series(self, libname: str, names: Union[list, str],
                    progressbar: bool = True, squeeze: bool = True) \
            -> FrameorSeriesUnion:
        """Internal method to get timeseries.

        Parameters
        ----------
        libname : str
            name of the library
        names : str or list of str
            names of the timeseries to load
        progressbar : bool, optional
            show progressbar, by default True
        squeeze : bool, optional
            if True return DataFrame or Series instead of dictionary
            for single entry

        Returns
        -------
        pandas.DataFrame or dict of pandas.DataFrames
            either returns timeseries as pandas.DataFrame or
            dictionary containing the timeseries.
        """
        ts = {}
        names = self._parse_names(names, libname=libname)
        desc = f"Get {libname}"
        for n in (tqdm(names, desc=desc) if progressbar else names):
            ts[n] = self._get_item(libname, n)
        # return frame if len == 1
        if len(ts) == 1 and squeeze:
            return ts[n]
        else:
            return ts

    def get_metadata(self, libname: str, names: Union[list, str],
                     progressbar: bool = False, as_frame: bool = True,
                     squeeze: bool = True) -> Union[dict, pd.DataFrame]:
        """Read metadata from database.

        Parameters
        ----------
        libname : str
            name of the library containing the dataset
        names : str or list of str
            names of the datasets for which to read the metadata
        squeeze : bool, optional
            if True return dict instead of list of dict
            for single entry

        Returns
        -------
        dict or pandas.DataFrame
            returns metadata dictionary or DataFrame of metadata
        """
        metalist = []
        names = self._parse_names(names, libname=libname)
        desc = f"Get metadata {libname}"
        for n in (tqdm(names, desc=desc) if progressbar else names):
            imeta = self._get_metadata(libname, n)
            if imeta is None:
                imeta = {}
            if "name" not in imeta.keys():
                imeta["name"] = n
            metalist.append(imeta)
        if as_frame:
            meta = self._meta_list_to_frame(metalist, names=names)
            return meta
        else:
            if len(metalist) == 1 and squeeze:
                return metalist[0]
            else:
                return metalist

    def get_oseries(self, names: Union[list, str],
                    return_metadata: bool = False,
                    progressbar: bool = False,
                    squeeze: bool = True) \
            -> Union[Union[FrameorSeriesUnion, Dict],
                     Optional[Union[Dict, List]]]:
        """Get oseries from database.

        Parameters
        ----------
        names : str or list of str
            names of the oseries to load
        return_metadata : bool, optional
            return metadata as dictionary or list of dictionaries,
            default is False
        progressbar : bool, optional
            show progressbar, by default False
        squeeze : bool, optional
            if True return DataFrame or Series instead of dictionary
            for single entry

        Returns
        -------
        oseries : pandas.DataFrame or dict of DataFrames
            returns timeseries as DataFrame or dictionary of DataFrames if
            multiple names were passed
        metadata : dict or list of dict
            metadata for each oseries, only returned if return_metadata=True
        """
        oseries = self._get_series("oseries", names, progressbar=progressbar,
                                   squeeze=squeeze)
        if return_metadata:
            metadata = self.get_metadata("oseries",
                                         names,
                                         progressbar=progressbar,
                                         as_frame=False,
                                         squeeze=squeeze)
            return oseries, metadata
        else:
            return oseries

    def get_stresses(self, names: Union[list, str],
                     return_metadata: bool = False,
                     progressbar: bool = False,
                     squeeze: bool = True) \
            -> Union[Union[FrameorSeriesUnion, Dict],
                     Optional[Union[Dict, List]]]:
        """Get stresses from database.

        Parameters
        ----------
        names : str or list of str
            names of the stresses to load
        return_metadata : bool, optional
            return metadata as dictionary or list of dictionaries,
            default is False
        progressbar : bool, optional
            show progressbar, by default False
        squeeze : bool, optional
            if True return DataFrame or Series instead of dictionary
            for single entry

        Returns
        -------
        stresses : pandas.DataFrame or dict of DataFrames
            returns timeseries as DataFrame or dictionary of DataFrames if
            multiple names were passed
        metadata : dict or list of dict
            metadata for each stress, only returned if return_metadata=True
        """
        stresses = self._get_series("stresses", names, progressbar=progressbar,
                                    squeeze=squeeze)
        if return_metadata:
            metadata = self.get_metadata("stresses",
                                         names,
                                         progressbar=progressbar,
                                         as_frame=False,
                                         squeeze=squeeze)
            return stresses, metadata
        else:
            return stresses

    def get_models(self, names: Union[list, str], return_dict: bool = False,
                   progressbar: bool = False, squeeze: bool = True,
                   update_ts_settings: bool = False) \
            -> Union[ps.Model, list]:
        """Load models from database.

        Parameters
        ----------
        names : str or list of str
            names of the models to load
        return_dict : bool, optional
            return model dictionary instead of pastas.Model (much
            faster for obtaining parameters, for example)
        progressbar : bool, optional
            show progressbar, by default False
        squeeze : bool, optional
            if True return Model instead of list of Models
            for single entry
        update_ts_settings : bool, optional
            update timeseries settings based on timeseries in store.
            overwrites stored tmin/tmax in model.

        Returns
        -------
        pastas.Model or list of pastas.Model
            return pastas model, or list of models if multiple names were
            passed
        """
        models = []
        names = self._parse_names(names, libname="models")
        desc = "Get models"
        for n in (tqdm(names, desc=desc) if progressbar else names):
            data = self._get_item("models", n)
            if return_dict:
                ml = data
            else:
                ml = self._parse_model_dict(
                    data, update_ts_settings=update_ts_settings)
            models.append(ml)
        if len(models) == 1 and squeeze:
            return models[0]
        else:
            return models

    def empty_library(self, libname: str, prompt: bool = True,
                      progressbar: bool = True):
        """Empty library of all its contents.

        Parameters
        ----------
        libname : str
            name of the library
        prompt : bool, optional
            prompt user for input before deleting
            contents, by default True. Default answer is
            "n", user must enter 'y' to delete contents
        progressbar : bool, optional
            show progressbar, by default True
        """
        if prompt:
            ui = input(f"Do you want to empty '{libname}'"
                       " library of all its contents? [y/N] ")
            if ui.lower() != "y":
                return
        names = self._parse_names(None, libname)
        for name in (tqdm(names, desc=f"Deleting items from {libname}")
                     if progressbar else names):
            self._del_item(libname, name)
        self._clear_cache(libname)
        print(f"Emptied library {libname} in {self.name}: "
              f"{self.__class__}")

    def _iter_series(self, libname: str, names: Optional[List[str]] = None):
        """Internal method iterate over timeseries in library.

        Parameters
        ----------
        libname : str
            name of library (e.g. 'oseries' or 'stresses')
        names : Optional[List[str]], optional
            list of names, by default None, which defaults to
            all stored series


        Yields
        -------
        pandas.Series or pandas.DataFrame
            timeseries contained in library
        """
        names = self._parse_names(names, libname)
        for nam in names:
            yield self._get_series(libname, nam, progressbar=False)

    def iter_oseries(self, names: Optional[List[str]] = None):
        """Iterate over oseries in library.

        Parameters
        ----------
        names : Optional[List[str]], optional
            list of oseries names, by default None, which defaults to
            all stored series


        Yields
        -------
        pandas.Series or pandas.DataFrame
            oseries contained in library
        """
        yield from self._iter_series("oseries", names=names)

    def iter_stresses(self, names: Optional[List[str]] = None):
        """Iterate over stresses in library.

        Parameters
        ----------
        names : Optional[List[str]], optional
            list of stresses names, by default None, which defaults to
            all stored series


        Yields
        -------
        pandas.Series or pandas.DataFrame
            stresses contained in library
        """
        yield from self._iter_series("stresses", names=names)

    def iter_models(self, modelnames: Optional[List[str]] = None,
                    return_dict: bool = False):
        """Iterate over models in library.

        Parameters
        ----------
        modelnames : Optional[List[str]], optional
            list of models to iterate over, by default None which uses
            all models
        return_dict : bool, optional
            if True, return model as dictionary, by default False,
            which returns a pastas.Model.

        Yields
        -------
        pastas.Model or dict
            timeseries model
        """

        modelnames = self._parse_names(modelnames, "models")
        for mlnam in modelnames:
            yield self.get_models(mlnam, return_dict=return_dict,
                                  progressbar=False)

<<<<<<< HEAD
    def _add_oseries_model_link(self, onam: str, mlnam: Union[List[str], str]):
        """Add model name to oseries metadata dictionary.

        Parameters
        ----------
        onam : str
            name of oseries
        mlnam : Union[List[str], str]
            name of model
        """
        ometa = self.get_metadata("oseries", onam, as_frame=False)
        if "linked_models" in ometa:
            if mlnam not in ometa["linked_models"]:
                ometa['linked_models'].append(mlnam)
        else:
            if isinstance(mlnam, list):
                ometa["linked_models"] = mlnam
            else:
                ometa["linked_models"] = [mlnam]
        self.update_metadata("oseries", onam, ometa)

    def _del_oseries_model_link(self, onam: str, mlnam: str):
        """Delete model name from oseries metadata dictionary.

        Parameters
        ----------
        onam : str
            name of oseries
        mlnam : str
            name of model
        """
        o, ometa = self.get_oseries(onam, return_metadata=True)
        ometa["linked_models"].remove(mlnam)
        # remove entirely if empty list
        if len(ometa["linked_models"]) == 0:
            ometa.pop("linked_models")
        # have to overwrite entire series as overwriting only metadata is not
        # supported, and updating cannot delete keys
        self.add_oseries(o, onam, metadata=ometa, overwrite=True)

    def _update_all_oseries_model_links(self):
        """Add all model names to oseries metadata dictionaries.

        Used for old PastaStore versions, where relationship between
        oseries and models was stored differently.
        """
        # get single model to check if model link is stored, if, so
        # assume all model_links are present.
        update = True
        if self.n_models > 0:
            mldict = self.get_models(self.model_names[0], return_dict=True)
            onam = mldict["oseries"]["name"]
            if "linked_models" in self.get_metadata("oseries", onam,
                                                    as_frame=False):
                update = False
        else:
            update = False

        if update:
            links = self._get_all_oseries_model_links()
            for onam, mllinks in tqdm(links.items(),
                                      desc="Get models per oseries",
                                      total=len(links)):
                self._add_oseries_model_link(onam, mllinks)

    def _get_all_oseries_model_links(self):
        """Get all model names per oseries in dictionary.

        Returns
        -------
        links : dict
            dictionary with oseries names as keys and lists of model names as
            values
        """
        links = {}
        for mldict in self.iter_models(return_dict=True):
            onam = mldict["oseries"]["name"]
            mlnam = mldict["name"]
            if onam in links:
                links[onam].append(mlnam)
            else:
                links[onam] = [mlnam]
        return links

=======
>>>>>>> 4b8c85df
    @staticmethod
    def _clear_cache(libname: str) -> None:
        """Clear cached property."""
        if libname == "models":
            libname = "_modelnames_cache"
        getattr(BaseConnector, libname).fget.cache_clear()

    @property  # type: ignore
    @functools.lru_cache()
    def oseries(self):
        """Dataframe with overview of oseries."""
        return self.get_metadata("oseries", self.oseries_names)

    @property  # type: ignore
    @functools.lru_cache()
    def stresses(self):
        """Dataframe with overview of stresses."""
        return self.get_metadata("stresses", self.stresses_names)

    @property  # type: ignore
    @functools.lru_cache()
    def _modelnames_cache(self):
        """List of model names."""
        return self.model_names

    @property
    def oseries_models(self):
        """Dictionary with list of models per oseries."""
        if "linked_models" in self.oseries.columns:
            return self.oseries["linked_models"].dropna().to_dict()
        else:
            return {}

    def n_oseries(self):
        return len(self.oseries_names)

    @property
    def n_stresses(self):
        return len(self.stresses_names)

    @property
    def n_models(self):
        return len(self.model_names)


class ConnectorUtil:
    """Mix-in class for general Connector helper functions.

    Only for internal methods, and not methods that are related to CRUD
    operations on database.
    """

    def _parse_names(self, names: Optional[Union[list, str]] = None,
                     libname: Optional[str] = "oseries") -> list:
        """Internal method to parse names kwarg, returns iterable with name(s).

        Parameters
        ----------
        names : Union[list, str], optional
            str or list of str or None or 'all' (last two options
            retrieves all names)
        libname : str, optional
            name of library, default is 'oseries'

        Returns
        -------
        list
            list of names
        """
        if not isinstance(names, str) and isinstance(names, Iterable):
            return names
        elif isinstance(names, str) and names != "all":
            return [names]
        elif names is None or names == "all":
            if libname == "oseries":
                return getattr(self, "oseries_names")
            elif libname == "stresses":
                return getattr(self, "stresses_names")
            elif libname == "models":
                return getattr(self, "model_names")
            else:
                raise ValueError(f"No library '{libname}'!")
        else:
            raise NotImplementedError(f"Cannot parse 'names': {names}")

    @staticmethod
    def _meta_list_to_frame(metalist: list, names: list):
        """Convert list of metadata dictionaries to DataFrame.

        Parameters
        ----------
        metalist : list
            list of metadata dictionaries
        names : list
            list of names corresponding to data in metalist

        Returns
        -------
        pandas.DataFrame
            DataFrame containing overview of metadata
        """
        # convert to dataframe
        if len(metalist) > 1:
            meta = pd.DataFrame(metalist)
            if len({"x", "y"}.difference(meta.columns)) == 0:
                meta["x"] = meta["x"].astype(float)
                meta["y"] = meta["y"].astype(float)
        elif len(metalist) == 1:
            meta = pd.DataFrame(metalist)
        elif len(metalist) == 0:
            meta = pd.DataFrame()
        if "name" in meta.columns:
            meta.set_index("name", inplace=True)
        else:
            meta.index = names
        return meta

    def _parse_model_dict(self, mdict: dict,
                          update_ts_settings: bool = False):
        """Internal method to parse dictionary describing pastas models.

        Parameters
        ----------
        mdict : dict
            dictionary describing pastas.Model
        update_ts_settings : bool, optional
            update stored tmin and tmax in timeseries settings
            based on timeseries loaded from store.

        Returns
        -------
        ml : pastas.Model
            timeseries analysis model
        """
        # oseries
        if 'series' not in mdict['oseries']:
            name = str(mdict["oseries"]['name'])
            if name not in self.oseries.index:
                msg = 'oseries {} not present in project'.format(name)
                raise LookupError(msg)
            mdict['oseries']['series'] = self.get_oseries(name)
            # update tmin/tmax from timeseries
            if update_ts_settings:
                mdict["oseries"]["settings"]["tmin"] = \
                    mdict['oseries']['series'].index[0]
                mdict["oseries"]["settings"]["tmax"] = \
                    mdict['oseries']['series'].index[-1]

        # StressModel, WellModel
        for ts in mdict["stressmodels"].values():
            if "stress" in ts.keys():
                for stress in ts["stress"]:
                    if 'series' not in stress:
                        name = str(stress['name'])
                        if name in self.stresses.index:
                            stress['series'] = self.get_stresses(name)
                            # update tmin/tmax from timeseries
                            if update_ts_settings:
                                stress["settings"]["tmin"] = \
                                    stress['series'].index[0]
                                stress["settings"]["tmax"] = \
                                    stress['series'].index[-1]

            # RechargeModel, TarsoModel
            if ("prec" in ts.keys()) and ("evap" in ts.keys()):
                for stress in [ts["prec"], ts["evap"]]:
                    if 'series' not in stress:
                        name = str(stress['name'])
                        if name in self.stresses.index:
                            stress['series'] = self.get_stresses(name)
                            # update tmin/tmax from timeseries
                            if update_ts_settings:
                                stress["settings"]["tmin"] = \
                                    stress['series'].index[0]
                                stress["settings"]["tmax"] = \
                                    stress['series'].index[-1]
                        else:
                            msg = "stress '{}' not present in project".format(
                                name)
                            raise KeyError(msg)
        # hack for pcov w dtype object (when filled with NaNs on store?)
        if "fit" in mdict:
            if "pcov" in mdict["fit"]:
                pcov = mdict["fit"]["pcov"]
                if pcov.dtypes.apply(
                        lambda dtyp: isinstance(dtyp, object)).any():
                    mdict["fit"]["pcov"] = pcov.astype(float)

        try:
            # pastas>=0.15.0
            ml = ps.io.base._load_model(mdict)
        except AttributeError:
            # pastas<0.15.0
            ml = ps.io.base.load_model(mdict)
        return ml

    @staticmethod
    def _validate_input_series(series):
        """check if series is pandas.DataFrame or pandas.Series.

        Parameters
        ----------
        series : object
            object to validate

        Raises
        ------
        TypeError
            if object is not of type pandas.DataFrame or pandas.Series
        """
        if not (isinstance(series, pd.DataFrame) or
                isinstance(series, pd.Series)):
            raise TypeError("Please provide pandas.DataFrame"
                            " or pandas.Series!")
        if isinstance(series, pd.DataFrame):
            if series.columns.size > 1:
                raise ValueError("Only DataFrames with one "
                                 "column are supported!")

    @staticmethod
    def _set_series_name(series, name):
        """Set series name to match user defined name in store.

        Parameters
        ----------
        series : pandas.Series or pandas.DataFrame
            set name for this timeseries
        name : str
            name of the timeseries (used in the pastastore)
        """
        if isinstance(series, pd.Series):
            series.name = name
            # empty string on index name causes trouble when reading
            # data from Arctic VersionStores
            if series.index.name == "":
                series.index.name = None

        if isinstance(series, pd.DataFrame):
            series.columns = [name]
        return series

    @staticmethod
    def _check_model_series_names_for_store(ml):
        prec_evap_model = ["RechargeModel", "TarsoModel"]
        if isinstance(ml, ps.Model):
            # non RechargeModel nor Tarsomodel stressmodels
            series_names = [istress.series.name
                            for sm in ml.stressmodels.values()
                            if sm._name not in prec_evap_model
                            for istress in sm.stress]
            # RechargeModel, TarsoModel
            if isin(prec_evap_model,
                    [i._name for i in ml.stressmodels.values()]
                    ).any():
                series_names += [istress.series.name
                                 for sm in ml.stressmodels.values()
                                 if sm._name in prec_evap_model
                                 for istress in sm.stress]
        elif isinstance(ml, dict):
            # non RechargeModel nor Tarsomodel stressmodels
            series_names = [istress["name"] for sm in
                            ml["stressmodels"].values()
                            if sm["stressmodel"] not in prec_evap_model
                            for istress in sm["stress"]]
            # RechargeModel, TarsoModel
            if isin(prec_evap_model,
                    [i["stressmodel"] for i in ml["stressmodels"].values()]
                    ).any():
                series_names += [istress["name"] for sm in
                                 ml["stressmodels"].values()
                                 if sm["stressmodel"] in prec_evap_model
                                 for istress in [sm["prec"], sm["evap"]]]
        else:
            raise TypeError("Expected pastas.Model or dict!")
        if len(series_names) - len(set(series_names)) > 0:
            msg = ("There are multiple stresses series with the same name! "
                   "Each series name must be unique for the PastaStore!")
            raise ValueError(msg)

    def _check_oseries_in_store(self, ml: Union[ps.Model, dict]):
        """Internal method, check if Model oseries are contained in PastaStore.

        Parameters
        ----------
        ml : Union[ps.Model, dict]
            pastas Model
        """
        if isinstance(ml, ps.Model):
            name = ml.oseries.name
        elif isinstance(ml, dict):
            name = str(ml["oseries"]["name"])
        else:
            raise TypeError("Expected pastas.Model or dict!")
        if name not in self.oseries.index:
            msg = (f"Cannot add model because oseries '{name}' "
                   "is not contained in store.")
            raise LookupError(msg)
        # expensive check
        if self.check_model_series_values and isinstance(ml, ps.Model):
            s_org = self.get_oseries(name).squeeze().dropna()
            if not ml.oseries.series_original.dropna().equals(s_org):
                raise ValueError(
                    f"Cannot add model because model oseries '{name}'"
                    " is different from stored oseries!")

    def _check_stresses_in_store(self, ml: Union[ps.Model, dict]):
        """Internal method, check if stresses timeseries are contained in
        PastaStore.

        Parameters
        ----------
        ml : Union[ps.Model, dict]
            pastas Model
        """
        prec_evap_model = ["RechargeModel", "TarsoModel"]
        if isinstance(ml, ps.Model):
            for sm in ml.stressmodels.values():
                if sm._name in prec_evap_model:
                    stresses = [sm.prec, sm.evap]
                else:
                    stresses = sm.stress
                for s in stresses:
                    if s.name not in self.stresses.index:
                        msg = (f"Cannot add model because stress '{s.name}' "
                               "is not contained in store.")
                        raise LookupError(msg)
                    if self.check_model_series_values:
                        s_org = self.get_stresses(s.name).squeeze()
                        if not s.series_original.equals(s_org):
                            raise ValueError(
                                f"Cannot add model because model stress "
                                f"'{s.name}' is different from stored stress!")
        elif isinstance(ml, dict):
            for sm in ml["stressmodels"].values():
                if sm["stressmodel"] in prec_evap_model:
                    stresses = [sm["prec"], sm["evap"]]
                else:
                    stresses = sm["stress"]
                for s in stresses:
                    if s["name"] not in self.stresses.index:
                        msg = (f"Cannot add model because stress '{s['name']}' "
                               "is not contained in store.")
                        raise LookupError(msg)
        else:
            raise TypeError("Expected pastas.Model or dict!")

    def _stored_series_to_json(self,
                               libname: str,
                               names: Optional[Union[list, str]] = None,
                               squeeze: bool = True,
                               progressbar: bool = False):
        """Write stored series to JSON.

        Parameters
        ----------
        libname : str
            library name
        names : Optional[Union[list, str]], optional
            names of series, by default None
        squeeze : bool, optional
            return single entry as json string instead
            of list, by default True
        progressbar : bool, optional
            show progressbar, by default False

        Returns
        -------
        files : list or str
            list of series converted to JSON string or single string
            if single entry is returned and squeeze is True
        """
        names = self._parse_names(names, libname=libname)
        files = []
        for n in (tqdm(names, desc=libname) if progressbar else names):
            s = self._get_series(libname, n, progressbar=False)
            if isinstance(s, pd.Series):
                s = s.to_frame()
            try:
                sjson = s.to_json(orient="columns")
            except ValueError as e:
                msg = (f"DatetimeIndex of '{n}' probably contains NaT "
                       "or duplicate timestamps!")
                raise ValueError(msg) from e
            files.append(sjson)
        if len(files) == 1 and squeeze:
            return files[0]
        else:
            return files

    def _stored_metadata_to_json(self,
                                 libname: str,
                                 names: Optional[Union[list, str]] = None,
                                 squeeze: bool = True,
                                 progressbar: bool = False):
        """Write metadata from stored series to JSON.

        Parameters
        ----------
        libname : str
            library containing series
        names : Optional[Union[list, str]], optional
            names to parse, by default None
        squeeze : bool, optional
            return single entry as json string instead of list, by default True
        progressbar : bool, optional
            show progressbar, by default False

        Returns
        -------
        files : list or str
            list of json string
        """
        names = self._parse_names(names, libname=libname)
        files = []
        for n in (tqdm(names, desc=libname) if progressbar else names):
            meta = self.get_metadata(libname, n, as_frame=False)
            meta_json = json.dumps(meta, cls=PastasEncoder, indent=4)
            files.append(meta_json)
        if len(files) == 1 and squeeze:
            return files[0]
        else:
            return files

    def _series_to_archive(self, archive, libname: str,
                           names: Optional[Union[list, str]] = None,
                           progressbar: bool = True):
        """Internal method for writing DataFrame or Series to zipfile.

        Parameters
        ----------
        archive : zipfile.ZipFile
            reference to an archive to write data to
        libname : str
            name of the library to write to zipfile
        names : str or list of str, optional
            names of the timeseries to write to archive, by default None,
            which writes all timeseries to archive
        progressbar : bool, optional
            show progressbar, by default True
        """
        names = self._parse_names(names, libname=libname)
        for n in (tqdm(names, desc=libname) if progressbar else names):
            sjson = self._stored_series_to_json(
                libname, names=n, progressbar=False, squeeze=True)
            meta_json = self._stored_metadata_to_json(
                libname, names=n, progressbar=False, squeeze=True)
            archive.writestr(f"{libname}/{n}.json", sjson)
            archive.writestr(f"{libname}/{n}_meta.json", meta_json)

    def _models_to_archive(self, archive, names=None, progressbar=True):
        """Internal method for writing pastas.Model to zipfile.

        Parameters
        ----------
        archive : zipfile.ZipFile
            reference to an archive to write data to
        names : str or list of str, optional
            names of the models to write to archive, by default None,
            which writes all models to archive
        progressbar : bool, optional
            show progressbar, by default True
        """
        names = self._parse_names(names, libname="models")
        for n in (tqdm(names, desc="models") if progressbar else names):
            m = self.get_models(n, return_dict=True)
            jsondict = json.dumps(m, cls=PastasEncoder, indent=4)
            archive.writestr(f"models/{n}.pas", jsondict)

    @ staticmethod
    def _series_from_json(fjson: str):
        """Load timeseries from JSON.

        Parameters
        ----------
        fjson : str
            path to file

        Returns
        -------
        s : pd.DataFrame
            DataFrame containing timeseries
        """
        s = pd.read_json(fjson, orient="columns")
        if not isinstance(s.index, pd.DatetimeIndex):
            s.index = pd.to_datetime(s.index, unit='ms')
        s = s.sort_index()  # needed for some reason ...
        return s

    @ staticmethod
    def _metadata_from_json(fjson: str):
        """Load metadata dictionary from JSON.

        Parameters
        ----------
        fjson : str
            path to file

        Returns
        -------
        meta : dict
            dictionary containing metadata
        """
        with open(fjson, "r") as f:
            meta = json.load(f)
        return meta


class ModelAccessor:
    """Object for managing access to stored models.

    Provides dict-like access to models (i.e. PastaStore.models["model1"]),
    or allows adding models to the PastaStore using dict-like assignment
    (i.e. PastaStore.models["model1"] = ml), and it can serve as an iterator
    (i.e. [ml for ml in pstore.models]).
    """

    def __init__(self, conn):
        """Initialize model accessor.

        Parameters
        ----------
        conn : pastastore.*Connector type
            connector
        """
        self.conn = conn

    def __repr__(self):
        """Representation of the object is a list of modelnames."""
        return self.conn._modelnames_cache.__repr__()

    def __getitem__(self, name: str):
        """Get model from store with model name as key.

        Parameters
        ----------
        name : str
            name of the model
        """
        return self.conn.get_models(name)

    def __setitem__(self, name: str, ml: ps.Model):
        """Set item.

        Parameters
        ----------
        name : str
            name of the model
        ml : pastas.Model or dict
            model to add to the pastastore
        """
        ml.name = name
        self.conn.add_model(ml, overwrite=True)

    def __iter__(self):
        """Iterate over models.

        Yields
        -------
        ml : pastas.Model
            model
        """
        yield from self.conn.iter_models()<|MERGE_RESOLUTION|>--- conflicted
+++ resolved
@@ -860,7 +860,6 @@
             yield self.get_models(mlnam, return_dict=return_dict,
                                   progressbar=False)
 
-<<<<<<< HEAD
     def _add_oseries_model_link(self, onam: str, mlnam: Union[List[str], str]):
         """Add model name to oseries metadata dictionary.
 
@@ -945,8 +944,6 @@
                 links[onam] = [mlnam]
         return links
 
-=======
->>>>>>> 4b8c85df
     @staticmethod
     def _clear_cache(libname: str) -> None:
         """Clear cached property."""
