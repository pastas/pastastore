"""Module containing classes for connecting to different data stores."""

import json
import logging
import os
import shutil
import warnings
from collections.abc import Iterable
from concurrent.futures import ProcessPoolExecutor
from copy import deepcopy
from functools import partial
from pathlib import Path

# import weakref
from typing import Callable, Dict, List, Literal, Optional, Tuple, Union

import pandas as pd
import pastas as ps
from numpy import isin
from packaging.version import parse as parse_version
from pandas.testing import assert_series_equal
from pastas.io.pas import PastasEncoder, pastas_hook
from tqdm.auto import tqdm
from tqdm.contrib.concurrent import process_map

from pastastore.base import BaseConnector, ModelAccessor
from pastastore.util import _custom_warning, validate_names

FrameorSeriesUnion = Union[pd.DataFrame, pd.Series]
warnings.showwarning = _custom_warning

logger = logging.getLogger(__name__)


class ConnectorUtil:
    """Mix-in class for general Connector helper functions.

    Only for internal methods, and not methods that are related to CRUD operations on
    database.
    """

    def _parse_names(
        self,
        names: list[str] | str | None = None,
        libname: Literal["oseries", "stresses", "models", "oseries_models"] = "oseries",
    ) -> list:
        """Parse names kwarg, returns iterable with name(s) (internal method).

        Parameters
        ----------
        names : Union[list, str], optional
            str or list of str or None or 'all' (last two options
            retrieves all names)
        libname : str, optional
            name of library, default is 'oseries'

        Returns
        -------
        list
            list of names
        """
        if not isinstance(names, str) and isinstance(names, Iterable):
            return names
        elif isinstance(names, str) and names != "all":
            return [names]
        elif names is None or names == "all":
            if libname == "oseries":
                return self.oseries_names
            elif libname == "stresses":
                return self.stresses_names
            elif libname == "models":
                return self.model_names
            elif libname == "oseries_models":
                return self.oseries_with_models
            else:
                raise ValueError(f"No library '{libname}'!")
        else:
            raise NotImplementedError(f"Cannot parse 'names': {names}")

    def _check_filename(self, libname: str, name: str) -> str:
        """Check filename for invalid characters (internal method).

        Parameters
        ----------
        libname : str
            library name
        name : str
            name of the item

        Returns
        -------
        str
            validated name
        """
        # check name for invalid characters in name
        new_name = validate_names(name, deletechars=r"\/" + os.sep, replace_space=None)
        if new_name != name:
            warning = (
                f"{libname} name '{name}' contained invalid characters "
                f"and was changed to '{new_name}'"
            )
            logger.warning(warning)
            name = new_name
        return name

    def check_config_connector_type(self, path: str) -> None:
        """Check if config file connector type matches connector instance.

        Parameters
        ----------
        path : str
            path to directory containing the pastastore config file
        """
        if path.exists() and path.is_dir():
            config_file = list(path.glob("*.pastastore"))
            if len(config_file) > 0:
                with config_file[0].open("r", encoding="utf-8") as f:
                    cfg = json.load(f)
                stored_connector_type = cfg.pop("connector_type")
                if stored_connector_type != self.conn_type:
                    # NOTE: delete _arctic_cfg that is created on ArcticDB init
                    if self.conn_type == "arcticdb":
                        shutil.rmtree(path.parent / "_arctic_cfg")
                    raise ValueError(
                        f"Directory '{self.name}/' in use by another connector type! "
                        f"Either create a '{stored_connector_type}' connector to load"
                        " the current pastastore or change the directory name to create"
                        f" a new '{self.conn_type}' connector."
                    )

    @staticmethod
    def _meta_list_to_frame(metalist: list, names: list):
        """Convert list of metadata dictionaries to DataFrame.

        Parameters
        ----------
        metalist : list
            list of metadata dictionaries
        names : list
            list of names corresponding to data in metalist

        Returns
        -------
        pandas.DataFrame
            DataFrame containing overview of metadata
        """
        # convert to dataframe
        if len(metalist) > 1:
            meta = pd.DataFrame(metalist)
            if len({"x", "y"}.difference(meta.columns)) == 0:
                meta["x"] = meta["x"].astype(float)
                meta["y"] = meta["y"].astype(float)
        elif len(metalist) == 1:
            meta = pd.DataFrame(metalist)
        elif len(metalist) == 0:
            meta = pd.DataFrame()

        meta.index = names
        meta.index.name = "name"
        return meta

    def _parse_model_dict(self, mdict: dict, update_ts_settings: bool = False):
        """Parse dictionary describing pastas models (internal method).

        Parameters
        ----------
        mdict : dict
            dictionary describing pastas.Model
        update_ts_settings : bool, optional
            update stored tmin and tmax in time series settings
            based on time series loaded from store.

        Returns
        -------
        ml : pastas.Model
            time series analysis model
        """
        PASFILE_LEQ_022 = parse_version(
            mdict["file_info"]["pastas_version"]
        ) <= parse_version("0.22.0")

        # oseries
        if "series" not in mdict["oseries"]:
            name = str(mdict["oseries"]["name"])
            if name not in self.oseries.index:
                msg = "oseries '{}' not present in library".format(name)
                raise LookupError(msg)
            mdict["oseries"]["series"] = self.get_oseries(name).squeeze()
            # update tmin/tmax from time series
            if update_ts_settings:
                mdict["oseries"]["settings"]["tmin"] = mdict["oseries"]["series"].index[
                    0
                ]
                mdict["oseries"]["settings"]["tmax"] = mdict["oseries"]["series"].index[
                    -1
                ]

        # StressModel, WellModel
        for ts in mdict["stressmodels"].values():
            if "stress" in ts.keys():
                # WellModel
                classkey = "stressmodel" if PASFILE_LEQ_022 else "class"
                if ts[classkey] == "WellModel":
                    for stress in ts["stress"]:
                        if "series" not in stress:
                            name = str(stress["name"])
                            if name in self.stresses.index:
                                stress["series"] = self.get_stresses(name).squeeze()
                                # update tmin/tmax from time series
                                if update_ts_settings:
                                    stress["settings"]["tmin"] = stress["series"].index[
                                        0
                                    ]
                                    stress["settings"]["tmax"] = stress["series"].index[
                                        -1
                                    ]
                # StressModel
                else:
                    for stress in ts["stress"] if PASFILE_LEQ_022 else [ts["stress"]]:
                        if "series" not in stress:
                            name = str(stress["name"])
                            if name in self.stresses.index:
                                stress["series"] = self.get_stresses(name).squeeze()
                                # update tmin/tmax from time series
                                if update_ts_settings:
                                    stress["settings"]["tmin"] = stress["series"].index[
                                        0
                                    ]
                                    stress["settings"]["tmax"] = stress["series"].index[
                                        -1
                                    ]

            # RechargeModel, TarsoModel
            if ("prec" in ts.keys()) and ("evap" in ts.keys()):
                for stress in [ts["prec"], ts["evap"]]:
                    if "series" not in stress:
                        name = str(stress["name"])
                        if name in self.stresses.index:
                            stress["series"] = self.get_stresses(name).squeeze()
                            # update tmin/tmax from time series
                            if update_ts_settings:
                                stress["settings"]["tmin"] = stress["series"].index[0]
                                stress["settings"]["tmax"] = stress["series"].index[-1]
                        else:
                            msg = "stress '{}' not present in library".format(name)
                            raise KeyError(msg)

        # hack for pcov w dtype object (when filled with NaNs on store?)
        if "fit" in mdict:
            if "pcov" in mdict["fit"]:
                pcov = mdict["fit"]["pcov"]
                if pcov.dtypes.apply(lambda dtyp: isinstance(dtyp, object)).any():
                    mdict["fit"]["pcov"] = pcov.astype(float)

        # check pastas version vs pas-file version
        file_version = mdict["file_info"]["pastas_version"]

        # check file version and pastas version
        # if file<0.23  and pastas>=1.0 --> error
        PASTAS_GT_023 = parse_version(ps.__version__) > parse_version("0.23.1")
        if PASFILE_LEQ_022 and PASTAS_GT_023:
            raise UserWarning(
                f"This file was created with Pastas v{file_version} "
                f"and cannot be loaded with Pastas v{ps.__version__} Please load and "
                "save the file with Pastas 0.23 first to update the file "
                "format."
            )

        try:
            # pastas>=0.15.0
            ml = ps.io.base._load_model(mdict)
        except AttributeError:
            # pastas<0.15.0
            ml = ps.io.base.load_model(mdict)
        return ml

    @staticmethod
    def _validate_input_series(series):
        """Check if series is pandas.DataFrame or pandas.Series.

        Parameters
        ----------
        series : object
            object to validate

        Raises
        ------
        TypeError
            if object is not of type pandas.DataFrame or pandas.Series
        """
        if not (isinstance(series, pd.DataFrame) or isinstance(series, pd.Series)):
            raise TypeError("Please provide pandas.DataFrame or pandas.Series!")
        if isinstance(series, pd.DataFrame):
            if series.columns.size > 1:
                raise ValueError("Only DataFrames with one column are supported!")

    @staticmethod
    def _set_series_name(series, name):
        """Set series name to match user defined name in store.

        Parameters
        ----------
        series : pandas.Series or pandas.DataFrame
            set name for this time series
        name : str
            name of the time series (used in the pastastore)
        """
        if isinstance(series, pd.Series):
            series.name = name
            # empty string on index name causes trouble when reading
            # data from ArcticDB: TODO: check if still an issue?
            if series.index.name == "":
                series.index.name = None

        if isinstance(series, pd.DataFrame):
            series.columns = [name]
            # check for hydropandas objects which are instances of DataFrame but
            # do have a name attribute
            if hasattr(series, "name"):
                series.name = name
        return series

    @staticmethod
    def _check_stressmodels_supported(ml):
        supported_stressmodels = [
            "StressModel",
            "StressModel2",
            "RechargeModel",
            "WellModel",
            "TarsoModel",
            "Constant",
            "LinearTrend",
            "StepModel",
        ]
        if isinstance(ml, ps.Model):
            smtyps = [sm._name for sm in ml.stressmodels.values()]
        elif isinstance(ml, dict):
            classkey = "class"
            smtyps = [sm[classkey] for sm in ml["stressmodels"].values()]
        check = isin(smtyps, supported_stressmodels)
        if not all(check):
            unsupported = set(smtyps) - set(supported_stressmodels)
            raise NotImplementedError(
                "PastaStore does not support storing models with the "
                f"following stressmodels: {unsupported}"
            )

    @staticmethod
    def _check_model_series_names_for_store(ml):
        prec_evap_model = ["RechargeModel", "TarsoModel"]

        if isinstance(ml, ps.Model):
            series_names = [
                istress.series.name
                for sm in ml.stressmodels.values()
                for istress in sm.stress
            ]

        elif isinstance(ml, dict):
            # non RechargeModel, Tarsomodel, WellModel stressmodels
            classkey = "class"
            series_names = [
                sm["stress"]["name"]
                for sm in ml["stressmodels"].values()
                if sm[classkey] not in (prec_evap_model + ["WellModel"])
            ]

            # WellModel
            if isin(
                ["WellModel"],
                [i[classkey] for i in ml["stressmodels"].values()],
            ).any():
                series_names += [
                    istress["name"]
                    for sm in ml["stressmodels"].values()
                    if sm[classkey] in ["WellModel"]
                    for istress in sm["stress"]
                ]

            # RechargeModel, TarsoModel
            if isin(
                prec_evap_model,
                [i[classkey] for i in ml["stressmodels"].values()],
            ).any():
                series_names += [
                    istress["name"]
                    for sm in ml["stressmodels"].values()
                    if sm[classkey] in prec_evap_model
                    for istress in [sm["prec"], sm["evap"]]
                ]

        else:
            raise TypeError("Expected pastas.Model or dict!")
        if len(series_names) - len(set(series_names)) > 0:
            msg = (
                "There are multiple stresses series with the same name! "
                "Each series name must be unique for the PastaStore!"
            )
            raise ValueError(msg)

    def _check_oseries_in_store(self, ml: Union[ps.Model, dict]):
        """Check if Model oseries are contained in PastaStore (internal method).

        Parameters
        ----------
        ml : Union[ps.Model, dict]
            pastas Model
        """
        if isinstance(ml, ps.Model):
            name = ml.oseries.name
        elif isinstance(ml, dict):
            name = str(ml["oseries"]["name"])
        else:
            raise TypeError("Expected pastas.Model or dict!")
        if name not in self.oseries.index:
            msg = (
                f"Cannot add model because oseries '{name}' is not contained in store."
            )
            raise LookupError(msg)
        # expensive check
        if self.CHECK_MODEL_SERIES_VALUES and isinstance(ml, ps.Model):
            s_org = self.get_oseries(name).squeeze().dropna()
            so = ml.oseries._series_original
            try:
                assert_series_equal(
                    so.dropna(),
                    s_org,
                    atol=self.SERIES_EQUALITY_ABSOLUTE_TOLERANCE,
                    rtol=self.SERIES_EQUALITY_RELATIVE_TOLERANCE,
                )
            except AssertionError as e:
                raise ValueError(
                    f"Cannot add model because model oseries '{name}'"
                    " is different from stored oseries! See stacktrace for differences."
                ) from e

    def _check_stresses_in_store(self, ml: Union[ps.Model, dict]):
        """Check if stresses time series are contained in PastaStore (internal method).

        Parameters
        ----------
        ml : Union[ps.Model, dict]
            pastas Model
        """
        prec_evap_model = ["RechargeModel", "TarsoModel"]
        if isinstance(ml, ps.Model):
            for sm in ml.stressmodels.values():
                if sm._name in prec_evap_model:
                    stresses = [sm.prec, sm.evap]
                else:
                    stresses = sm.stress
                for s in stresses:
                    if str(s.name) not in self.stresses.index:
                        msg = (
                            f"Cannot add model because stress '{s.name}' "
                            "is not contained in store."
                        )
                        raise LookupError(msg)
                    if self.CHECK_MODEL_SERIES_VALUES:
                        s_org = self.get_stresses(s.name).squeeze()
                        so = s._series_original
                        try:
                            assert_series_equal(
                                so,
                                s_org,
                                atol=self.SERIES_EQUALITY_ABSOLUTE_TOLERANCE,
                                rtol=self.SERIES_EQUALITY_RELATIVE_TOLERANCE,
                            )
                        except AssertionError as e:
                            raise ValueError(
                                f"Cannot add model because model stress "
                                f"'{s.name}' is different from stored stress! "
                                "See stacktrace for differences."
                            ) from e
        elif isinstance(ml, dict):
            for sm in ml["stressmodels"].values():
                classkey = "class"
                if sm[classkey] in prec_evap_model:
                    stresses = [sm["prec"], sm["evap"]]
                elif sm[classkey] in ["WellModel"]:
                    stresses = sm["stress"]
                else:
                    stresses = [sm["stress"]]
                for s in stresses:
                    if str(s["name"]) not in self.stresses.index:
                        msg = (
                            f"Cannot add model because stress '{s['name']}' "
                            "is not contained in store."
                        )
                        raise LookupError(msg)
        else:
            raise TypeError("Expected pastas.Model or dict!")

    def _stored_series_to_json(
        self,
        libname: str,
        names: Optional[Union[list, str]] = None,
        squeeze: bool = True,
        progressbar: bool = False,
    ):
        """Write stored series to JSON.

        Parameters
        ----------
        libname : str
            library name
        names : Optional[Union[list, str]], optional
            names of series, by default None
        squeeze : bool, optional
            return single entry as json string instead
            of list, by default True
        progressbar : bool, optional
            show progressbar, by default False

        Returns
        -------
        files : list or str
            list of series converted to JSON string or single string
            if single entry is returned and squeeze is True
        """
        names = self._parse_names(names, libname=libname)
        files = []
        for n in tqdm(names, desc=libname) if progressbar else names:
            s = self._get_series(libname, n, progressbar=False)
            if isinstance(s, pd.Series):
                s = s.to_frame()
            try:
                sjson = s.to_json(orient="columns")
            except ValueError as e:
                msg = (
                    f"DatetimeIndex of '{n}' probably contains NaT "
                    "or duplicate timestamps!"
                )
                raise ValueError(msg) from e
            files.append(sjson)
        if len(files) == 1 and squeeze:
            return files[0]
        else:
            return files

    def _stored_metadata_to_json(
        self,
        libname: str,
        names: Optional[Union[list, str]] = None,
        squeeze: bool = True,
        progressbar: bool = False,
    ):
        """Write metadata from stored series to JSON.

        Parameters
        ----------
        libname : str
            library containing series
        names : Optional[Union[list, str]], optional
            names to parse, by default None
        squeeze : bool, optional
            return single entry as json string instead of list, by default True
        progressbar : bool, optional
            show progressbar, by default False

        Returns
        -------
        files : list or str
            list of json string
        """
        names = self._parse_names(names, libname=libname)
        files = []
        for n in tqdm(names, desc=libname) if progressbar else names:
            meta = self.get_metadata(libname, n, as_frame=False)
            meta_json = json.dumps(meta, cls=PastasEncoder, indent=4)
            files.append(meta_json)
        if len(files) == 1 and squeeze:
            return files[0]
        else:
            return files

    def _series_to_archive(
        self,
        archive,
        libname: str,
        names: Optional[Union[list, str]] = None,
        progressbar: bool = True,
    ):
        """Write DataFrame or Series to zipfile (internal method).

        Parameters
        ----------
        archive : zipfile.ZipFile
            reference to an archive to write data to
        libname : str
            name of the library to write to zipfile
        names : str or list of str, optional
            names of the time series to write to archive, by default None,
            which writes all time series to archive
        progressbar : bool, optional
            show progressbar, by default True
        """
        names = self._parse_names(names, libname=libname)
        for n in tqdm(names, desc=libname) if progressbar else names:
            sjson = self._stored_series_to_json(
                libname, names=n, progressbar=False, squeeze=True
            )
            meta_json = self._stored_metadata_to_json(
                libname, names=n, progressbar=False, squeeze=True
            )
            archive.writestr(f"{libname}/{n}.pas", sjson)
            archive.writestr(f"{libname}/{n}_meta.pas", meta_json)

    def _models_to_archive(self, archive, names=None, progressbar=True):
        """Write pastas.Model to zipfile (internal method).

        Parameters
        ----------
        archive : zipfile.ZipFile
            reference to an archive to write data to
        names : str or list of str, optional
            names of the models to write to archive, by default None,
            which writes all models to archive
        progressbar : bool, optional
            show progressbar, by default True
        """
        names = self._parse_names(names, libname="models")
        for n in tqdm(names, desc="models") if progressbar else names:
            m = self.get_models(n, return_dict=True)
            jsondict = json.dumps(m, cls=PastasEncoder, indent=4)
            archive.writestr(f"models/{n}.pas", jsondict)

    @staticmethod
    def _series_from_json(fjson: str, squeeze: bool = True):
        """Load time series from JSON.

        Parameters
        ----------
        fjson : str
            path to file
        squeeze : bool, optional
            squeeze time series object to obtain pandas Series

        Returns
        -------
        s : pd.DataFrame
            DataFrame containing time series
        """
        s = pd.read_json(fjson, orient="columns", precise_float=True, dtype=False)
        if not isinstance(s.index, pd.DatetimeIndex):
            s.index = pd.to_datetime(s.index, unit="ms")
        s = s.sort_index()  # needed for some reason ...
        if squeeze:
            return s.squeeze(axis="columns")
        return s

    @staticmethod
    def _metadata_from_json(fjson: str):
        """Load metadata dictionary from JSON.

        Parameters
        ----------
        fjson : str
            path to file

        Returns
        -------
        meta : dict
            dictionary containing metadata
        """
        with open(fjson, "r") as f:
            meta = json.load(f)
        return meta

    def _get_model_orphans(self):
        """Get models whose oseries no longer exist in database.

        Returns
        -------
        dict
            dictionary with oseries names as keys and lists of model names
            as values
        """
        d = {}
        for mlnam in tqdm(self.model_names, desc="Identifying model orphans"):
            mdict = self.get_models(mlnam, return_dict=True)
            onam = mdict["oseries"]["name"]
            if onam not in self.oseries_names:
                if onam in d:
                    d[onam] = d[onam].append(mlnam)
                else:
                    d[onam] = [mlnam]
        return d

    @staticmethod
    def _solve_model(
        ml_name: str,
        connector: Optional[BaseConnector] = None,
        report: bool = False,
        ignore_solve_errors: bool = False,
        **kwargs,
    ) -> None:
        """Solve a model in the store (internal method).

        ml_name : list of str, optional
            name of a model in the pastastore
        connector : PasConnector, optional
            Connector to use, by default None which gets the global ArcticDB
            Connector. Otherwise parse a PasConnector.
        report : boolean, optional
            determines if a report is printed when the model is solved,
            default is False
        ignore_solve_errors : boolean, optional
            if True, errors emerging from the solve method are ignored,
            default is False which will raise an exception when a model
            cannot be optimized
        **kwargs : dictionary
            arguments are passed to the solve method.
        """
        if connector is not None:
            conn = connector
        else:
            conn = globals()["conn"]

        ml = conn.get_models(ml_name)
        m_kwargs = {}
        for key, value in kwargs.items():
            if isinstance(value, pd.Series):
                m_kwargs[key] = value.loc[ml.name]
            else:
                m_kwargs[key] = value
        # Convert timestamps
        for tstamp in ["tmin", "tmax"]:
            if tstamp in m_kwargs:
                m_kwargs[tstamp] = pd.Timestamp(m_kwargs[tstamp])

        try:
            ml.solve(report=report, **m_kwargs)
        except Exception as e:
            if ignore_solve_errors:
                warning = "Solve error ignored for '%s': %s " % (ml.name, e)
                logger.warning(warning)
            else:
                raise e

        conn.add_model(ml, overwrite=True)

    @staticmethod
    def _get_statistics(
        name: str,
        statistics: List[str],
        connector: Union[None, BaseConnector] = None,
        **kwargs,
    ) -> pd.Series:
        """Get statistics for a model in the store (internal method).

        This function was made to be run in parallel mode. For the odd user
        that wants to run this function directly in sequential model using
        an ArcticDBDConnector the connector argument must be passed in the kwargs
        of the apply method.
        """
        if connector is not None:
            conn = connector
        else:
            conn = globals()["conn"]

        ml = conn.get_model(name)
        series = pd.Series(index=statistics, dtype=float)
        for stat in statistics:
            series.loc[stat] = getattr(ml.stats, stat)(**kwargs)
        return series

    @staticmethod
    def _get_max_workers_and_chunksize(
        max_workers: int, njobs: int, chunksize: int = None
    ) -> Tuple[int, int]:
        """Get the maximum workers and chunksize for parallel processing.

        From: https://stackoverflow.com/a/42096963/10596229
        """
        max_workers = (
            min(32, os.cpu_count() + 4) if max_workers is None else max_workers
        )
        if chunksize is None:
            num_chunks = max_workers * 14
            chunksize = max(njobs // num_chunks, 1)
        return max_workers, chunksize


class ArcticDBConnector(BaseConnector, ConnectorUtil):
    """ArcticDBConnector object using ArcticDB to store data."""

    conn_type = "arcticdb"

    def __init__(self, name: str, uri: str, verbose: bool = True):
        """Create an ArcticDBConnector object using ArcticDB to store data.

        Parameters
        ----------
        name : str
            name of the database
        uri : str
            URI connection string (e.g. 'lmdb://<your path here>')
        verbose : bool, optional
            whether to print message when database is initialized, by default True
        """
        try:
            import arcticdb

        except ModuleNotFoundError as e:
            print("Please install arcticdb with `pip install arcticdb`!")
            raise e
        self.uri = uri
        self.name = name

        self.libs: dict = {}
        self.arc = arcticdb.Arctic(uri)
        self._initialize(verbose=verbose)
        self.models = ModelAccessor(self)
        # for older versions of PastaStore, if oseries_models library is empty
        # populate oseries - models database
        self._update_time_series_model_links()
        # write pstore file to store database info that can be used to load pstore
        if "lmdb" in self.uri:
            self.write_pstore_config_file()

    def _initialize(self, verbose: bool = True) -> None:
        """Initialize the libraries (internal method)."""
        if "lmdb" in self.uri.lower():  # only check for LMDB
            self.check_config_connector_type(Path(self.uri.split("://")[1]) / self.name)
        for libname in self._default_library_names:
            if self._library_name(libname) not in self.arc.list_libraries():
                self.arc.create_library(self._library_name(libname))
            else:
                if verbose:
                    print(
                        f"ArcticDBConnector: library "
                        f"'{self._library_name(libname)}'"
                        " already exists. Linking to existing library."
                    )
            self.libs[libname] = self._get_library(libname)

    def write_pstore_config_file(self, path: str = None) -> None:
        """Write pstore configuration file to store database info."""
        # NOTE: method is not private as theoretically an ArcticDB
        # database could also be hosted in the cloud, in which case,
        # writing this config in the folder holding the database
        # is no longer possible. For those situations, the user can
        # write this config file and specify the path it should be
        # written to.
        config = {
            "connector_type": self.conn_type,
            "name": self.name,
            "uri": self.uri,
        }
        if path is None and "lmdb" in self.uri:
            path = Path(self.uri.split("://")[1])
        elif path is None and "lmdb" not in self.uri:
            raise ValueError("Please provide a path to write the pastastore file!")

        with (path / self.name / f"{self.name}.pastastore").open(
            "w",
            encoding="utf-8",
        ) as f:
            json.dump(config, f)

    def _library_name(self, libname: str) -> str:
        """Get full library name according to ArcticDB (internal method)."""
        return ".".join([self.name, libname])

    def _get_library(self, libname: str):
        """Get ArcticDB library handle.

        Parameters
        ----------
        libname : str
            name of the library

        Returns
        -------
        lib : arcticdb.Library handle
            handle to the library
        """
        # get library handle
        lib = self.arc.get_library(self._library_name(libname))
        return lib

    def _add_item(
        self,
        libname: str,
        item: Union[FrameorSeriesUnion, Dict],
        name: str,
        metadata: Optional[Dict] = None,
        **_,
    ) -> None:
        """Add item to library (time series or model) (internal method).

        Parameters
        ----------
        libname : str
            name of the library
        item : Union[FrameorSeriesUnion, Dict]
            item to add, either time series or pastas.Model as dictionary
        name : str
            name of the item
        metadata : Optional[Dict], optional
            dictionary containing metadata, by default None
        """
        lib = self._get_library(libname)

        # check file name for illegal characters
        name = self._check_filename(libname, name)

        # only normalizable datatypes can be written with write, else use write_pickle
        # normalizable: Series, DataFrames, Numpy Arrays
        if isinstance(item, (dict, list)):
            lib.write_pickle(name, item, metadata=metadata)
        else:
            lib.write(name, item, metadata=metadata)

    def _get_item(self, libname: str, name: str) -> Union[FrameorSeriesUnion, Dict]:
        """Retrieve item from library (internal method).

        Parameters
        ----------
        libname : str
            name of the library
        name : str
            name of the item

        Returns
        -------
        item : Union[FrameorSeriesUnion, Dict]
            time series or model dictionary
        """
        lib = self._get_library(libname)
        return lib.read(name).data

    def _del_item(self, libname: str, name: str, force: bool = False) -> None:
        """Delete items (series or models) (internal method).

        Parameters
        ----------
        libname : str
            name of library to delete item from
        name : str
            name of item to delete
        force : bool, optional
            force deletion even if series is used in models, by default False
        """
        lib = self._get_library(libname)
        if self.PROTECT_SERIES_IN_MODELS and not force:
            self._check_series_in_models(libname, name)
        lib.delete(name)

    def _get_metadata(self, libname: str, name: str) -> dict:
        """Retrieve metadata for an item (internal method).

        Parameters
        ----------
        libname : str
            name of the library
        name : str
            name of the item

        Returns
        -------
        dict
            dictionary containing metadata
        """
        lib = self._get_library(libname)
        return lib.read_metadata(name).metadata

    def _parallel(
        self,
        func: Callable,
        names: List[str],
        kwargs: Optional[Dict] = None,
        progressbar: Optional[bool] = True,
        max_workers: Optional[int] = None,
        chunksize: Optional[int] = None,
        desc: str = "",
    ):
        """Parallel processing of function.

        Does not return results, so function must store results in database.

        Parameters
        ----------
        func : function
            function to apply in parallel
        names : list
            list of names to apply function to
        kwargs : dict, optional
            keyword arguments to pass to function
        progressbar : bool, optional
            show progressbar, by default True
        max_workers : int, optional
            maximum number of workers, by default None
        chunksize : int, optional
            chunksize for parallel processing, by default None
        desc : str, optional
            description for progressbar, by default ""
        """
        max_workers, chunksize = ConnectorUtil._get_max_workers_and_chunksize(
            max_workers, len(names), chunksize
        )

        def initializer(*args):
            global conn
            conn = ArcticDBConnector(*args)

        initargs = (self.name, self.uri, False)

        if kwargs is None:
            kwargs = {}

        if progressbar:
            result = []
            with tqdm(total=len(names), desc=desc) as pbar:
                with ProcessPoolExecutor(
                    max_workers=max_workers, initializer=initializer, initargs=initargs
                ) as executor:
                    for item in executor.map(
                        partial(func, **kwargs), names, chunksize=chunksize
                    ):
                        result.append(item)
                        pbar.update()
        else:
            with ProcessPoolExecutor(
                max_workers=max_workers, initializer=initializer, initargs=initargs
            ) as executor:
                result = executor.map(
                    partial(func, **kwargs), names, chunksize=chunksize
                )
        return result

    @property
    def oseries_names(self):
        """List of oseries names.

        Returns
        -------
        list
            list of oseries in library
        """
        return self._get_library("oseries").list_symbols()

    @property
    def stresses_names(self):
        """List of stresses names.

        Returns
        -------
        list
            list of stresses in library
        """
        return self._get_library("stresses").list_symbols()

    @property
    def model_names(self):
        """List of model names.

        Returns
        -------
        list
            list of models in library
        """
        return self._get_library("models").list_symbols()

    @property
    def oseries_with_models(self):
        """List of oseries with models."""
        return self._get_library("oseries_models").list_symbols()

    @property
    def stresses_with_models(self):
        """List of stresses with models."""
        return self._get_library("stresses_models").list_symbols()


class DictConnector(BaseConnector, ConnectorUtil):
    """DictConnector object that stores timeseries and models in dictionaries."""

    conn_type = "dict"

    def __init__(self, name: str = "pastas_db"):
        """Create DictConnector object that stores data in dictionaries.

        Parameters
        ----------
        name : str, optional
            user-specified name of the connector
        """
        self.name = name

        # create empty dictionaries for series and models
        for val in self._default_library_names:
            setattr(self, "lib_" + val, {})
        self.models = ModelAccessor(self)
        # for older versions of PastaStore, if oseries_models library is empty
        # populate oseries - models database
        self._update_time_series_model_links()

    def _get_library(self, libname: str):
        """Get reference to dictionary holding data.

        Parameters
        ----------
        libname : str
            name of the library

        Returns
        -------
        lib : dict
            library handle
        """
        return getattr(self, f"lib_{libname}")

    def _add_item(
        self,
        libname: str,
        item: Union[FrameorSeriesUnion, Dict],
        name: str,
        metadata: Optional[Dict] = None,
        **_,
    ) -> None:
        """Add item (time series or models) (internal method).

        Parameters
        ----------
        libname : str
            name of library
        item : FrameorSeriesUnion
            pandas.Series or pandas.DataFrame containing data
        name : str
            name of the item
        metadata : dict, optional
            dictionary containing metadata, by default None
        """
        lib = self._get_library(libname)

        # check file name for illegal characters
        name = self._check_filename(libname, name)

        if libname in ["models", "oseries_models", "stresses_models"]:
            lib[name] = item
        else:
            lib[name] = (metadata, item)

    def _get_item(self, libname: str, name: str) -> Union[FrameorSeriesUnion, Dict]:
        """Retrieve item from database (internal method).

        Parameters
        ----------
        libname : str
            name of the library
        name : str
            name of the item

        Returns
        -------
        item : Union[FrameorSeriesUnion, Dict]
            time series or model dictionary
        """
        lib = self._get_library(libname)
        if libname in ["models", "oseries_models", "stresses_models"]:
            item = deepcopy(lib[name])
        else:
            item = deepcopy(lib[name][1])
        return item

    def _del_item(self, libname: str, name: str, force: bool = False) -> None:
        """Delete items (series or models) (internal method).

        Parameters
        ----------
        libname : str
            name of library to delete item from
        name : str
            name of item to delete
        force : bool, optional
            if True, force delete item and do not perform check if series
            is used in a model, by default False
        """
        if self.PROTECT_SERIES_IN_MODELS and not force:
            self._check_series_in_models(libname, name)
        lib = self._get_library(libname)
        _ = lib.pop(name)

    def _get_metadata(self, libname: str, name: str) -> dict:
        """Read metadata (internal method).

        Parameters
        ----------
        libname : str
            name of the library the series are in ("oseries" or "stresses")
        name : str
            name of item to load metadata for

        Returns
        -------
        imeta : dict
            dictionary containing metadata
        """
        lib = self._get_library(libname)
        imeta = deepcopy(lib[name][0])
        return imeta

    def _parallel(self, *args, **kwargs) -> None:
        raise NotImplementedError(
            "DictConnector does not support parallel processing,"
            " use PasConnector or ArcticDBConnector."
        )

    @property
    def oseries_names(self):
        """List of oseries names."""
        lib = self._get_library("oseries")
        return list(lib.keys())

    @property
    def stresses_names(self):
        """List of stresses names."""
        lib = self._get_library("stresses")
        return list(lib.keys())

    @property
    def model_names(self):
        """List of model names."""
        lib = self._get_library("models")
        return list(lib.keys())

    @property
    def oseries_with_models(self):
        """List of oseries with models."""
        lib = self._get_library("oseries_models")
        return list(lib.keys())

    @property
    def stresses_with_models(self):
        """List of oseries with models."""
        lib = self._get_library("stresses_models")
        return list(lib.keys())


class PasConnector(BaseConnector, ConnectorUtil):
    """PasConnector object that stores time series and models as JSON files on disk."""

    conn_type = "pas"

    def __init__(self, name: str, path: str, verbose: bool = True):
        """Create PasConnector object that stores data as JSON files on disk.

        Uses Pastas export format (pas-files) to store files.

        Parameters
        ----------
        name : str
            user-specified name of the connector, this will be the name of the
            directory in which the data will be stored
        path : str
            path to directory for storing the data
        verbose : bool, optional
            whether to print message when database is initialized, by default True
        """
        self.name = name
        self.parentdir = Path(path)
        self.path = (self.parentdir / self.name).absolute()
        self.relpath = os.path.relpath(self.parentdir)
        self._initialize(verbose=verbose)
        self.models = ModelAccessor(self)
        # for older versions of PastaStore, if oseries_models library is empty
        # populate oseries_models library
        self._update_time_series_model_links()
        # write pstore file to store database info that can be used to load pstore
        self._write_pstore_config_file()

    def _initialize(self, verbose: bool = True) -> None:
        """Initialize the libraries (internal method)."""
        self.check_config_connector_type(self.path)
        for val in self._default_library_names:
            libdir = self.path / val
            if not libdir.exists():
                if verbose:
                    print(f"PasConnector: library '{val}' created in '{libdir}'")
                libdir.mkdir(parents=True, exist_ok=False)
            else:
                if verbose:
                    print(
                        f"PasConnector: library '{val}' already exists. "
                        f"Linking to existing directory: '{libdir}'"
                    )
            setattr(self, f"lib_{val}", self.path / val)

    def _write_pstore_config_file(self):
        """Write pstore configuration file to store database info."""
        config = {
            "connector_type": self.conn_type,
            "name": self.name,
            "path": str(self.parentdir.absolute()),
        }
        with (self.path / f"{self.name}.pastastore").open("w", encoding="utf-8") as f:
            json.dump(config, f)

    def _get_library(self, libname: str) -> Path:
        """Get path to directory holding data.

        Parameters
        ----------
        libname : str
            name of the library

        Returns
        -------
        lib : str
            path to library
        """
        return Path(getattr(self, "lib_" + libname))

    def _add_item(
        self,
        libname: str,
        item: Union[FrameorSeriesUnion, Dict],
        name: str,
        metadata: Optional[Dict] = None,
        **_,
    ) -> None:
        """Add item (time series or models) (internal method).

        Parameters
        ----------
        libname : str
            name of library
        item : FrameorSeriesUnion
            pandas.Series or pandas.DataFrame containing data
        name : str
            name of the item
        metadata : dict, optional
            dictionary containing metadata, by default None
        """
        lib = self._get_library(libname)

        # check file name for illegal characters
        name = self._check_filename(libname, name)

        # time series
        if isinstance(item, pd.Series):
            item = item.to_frame()
        if isinstance(item, pd.DataFrame):
            sjson = item.to_json(orient="columns")
            fname = lib / f"{name}.pas"
            with fname.open("w", encoding="utf-8") as f:
                f.write(sjson)
            if metadata is not None:
                mjson = json.dumps(metadata, cls=PastasEncoder, indent=4)
                fname_meta = lib / f"{name}_meta.pas"
                with fname_meta.open("w", encoding="utf-8") as m:
                    m.write(mjson)
        # pastas model dict
        elif isinstance(item, dict):
            jsondict = json.dumps(item, cls=PastasEncoder, indent=4)
            fmodel = lib / f"{name}.pas"
            with fmodel.open("w", encoding="utf-8") as fm:
                fm.write(jsondict)
        # oseries_models or stresses_models list
        elif isinstance(item, list):
            jsondict = json.dumps(item)
            fname = lib / f"{name}.pas"
            with fname.open("w", encoding="utf-8") as fm:
                fm.write(jsondict)

    def _get_item(self, libname: str, name: str) -> Union[FrameorSeriesUnion, Dict]:
        """Retrieve item (internal method).

        Parameters
        ----------
        libname : str
            name of the library
        name : str
            name of the item

        Returns
        -------
        item : Union[FrameorSeriesUnion, Dict]
            time series or model dictionary
        """
        lib = self._get_library(libname)
        fjson = lib / f"{name}.pas"
        if not fjson.exists():
            msg = f"Item '{name}' not in '{libname}' library."
            raise FileNotFoundError(msg)
        # model
        if libname == "models":
            with fjson.open("r", encoding="utf-8") as ml_json:
                item = json.load(ml_json, object_hook=pastas_hook)
        # list of models per oseries
<<<<<<< HEAD
        elif libname in ["oseries_models", "stresses_models"]:
            with open(fjson, "r") as f:
=======
        elif libname == "oseries_models":
            with fjson.open("r", encoding="utf-8") as f:
>>>>>>> 0a347551
                item = json.load(f)
        # time series
        else:
            item = self._series_from_json(fjson)
        return item

    def _del_item(self, libname: str, name: str, force: bool = False) -> None:
        """Delete items (series or models) (internal method).

        Parameters
        ----------
        libname : str
            name of library to delete item from
        name : str
            name of item to delete
        force : bool, optional
            if True, force delete item and do not perform check if series
            is used in a model, by default False
        """
        lib = self._get_library(libname)
<<<<<<< HEAD
        if self.PROTECT_SERIES_IN_MODELS and not force:
            self._check_series_in_models(libname, name)
        os.remove(os.path.join(lib, f"{name}.pas"))
=======
        os.remove(lib / f"{name}.pas")
>>>>>>> 0a347551
        # remove metadata for time series
        if libname in ["oseries", "stresses"]:
            try:
                os.remove(lib / f"{name}_meta.pas")
            except FileNotFoundError:
                # Nothing to delete
                pass

    def _get_metadata(self, libname: str, name: str) -> dict:
        """Read metadata (internal method).

        Parameters
        ----------
        libname : str
            name of the library the series are in ("oseries" or "stresses")
        name : str
            name of item to load metadata for

        Returns
        -------
        imeta : dict
            dictionary containing metadata
        """
        lib = self._get_library(libname)
        mjson = lib / f"{name}_meta.pas"
        if mjson.is_file():
            imeta = self._metadata_from_json(mjson)
        else:
            imeta = {}
        return imeta

    def _parallel(
        self,
        func: Callable,
        names: List[str],
        kwargs: Optional[dict] = None,
        progressbar: Optional[bool] = True,
        max_workers: Optional[int] = None,
        chunksize: Optional[int] = None,
        desc: str = "",
    ):
        """Parallel processing of function.

        Does not return results, so function must store results in database.

        Parameters
        ----------
        func : function
            function to apply in parallel
        names : list
            list of names to apply function to
        progressbar : bool, optional
            show progressbar, by default True
        max_workers : int, optional
            maximum number of workers, by default None
        chunksize : int, optional
            chunksize for parallel processing, by default None
        desc : str, optional
            description for progressbar, by default ""
        """
        max_workers, chunksize = ConnectorUtil._get_max_workers_and_chunksize(
            max_workers, len(names), chunksize
        )

        if kwargs is None:
            kwargs = {}

        if progressbar:
            return process_map(
                partial(func, **kwargs),
                names,
                max_workers=max_workers,
                chunksize=chunksize,
                desc=desc,
                total=len(names),
            )
        else:
            with ProcessPoolExecutor(max_workers=max_workers) as executor:
                result = executor.map(
                    partial(func, **kwargs), names, chunksize=chunksize
                )
            return result

    @property
    def oseries_names(self):
        """List of oseries names."""
        lib = self._get_library("oseries")
        return [
            i[:-4]
            for i in os.listdir(lib)
            if i.endswith(".pas")
            if not i.endswith("_meta.pas")
        ]

    @property
    def stresses_names(self):
        """List of stresses names."""
        lib = self._get_library("stresses")
        return [
            i[:-4]
            for i in os.listdir(lib)
            if i.endswith(".pas")
            if not i.endswith("_meta.pas")
        ]

    @property
    def model_names(self):
        """List of model names."""
        lib = self._get_library("models")
        return [i[:-4] for i in os.listdir(lib) if i.endswith(".pas")]

    @property
    def oseries_with_models(self):
        """List of oseries with models."""
        lib = self._get_library("oseries_models")
        return [i[:-4] for i in os.listdir(lib) if i.endswith(".pas")]

    @property
    def stresses_with_models(self):
        """List of stresses with models."""
        lib = self._get_library("stresses_models")
        return [i[:-4] for i in os.listdir(lib) if i.endswith(".pas")]<|MERGE_RESOLUTION|>--- conflicted
+++ resolved
@@ -1390,13 +1390,8 @@
             with fjson.open("r", encoding="utf-8") as ml_json:
                 item = json.load(ml_json, object_hook=pastas_hook)
         # list of models per oseries
-<<<<<<< HEAD
         elif libname in ["oseries_models", "stresses_models"]:
-            with open(fjson, "r") as f:
-=======
-        elif libname == "oseries_models":
-            with fjson.open("r", encoding="utf-8") as f:
->>>>>>> 0a347551
+            with open(fjson, "r", encoding="utf-8") as f:
                 item = json.load(f)
         # time series
         else:
@@ -1417,13 +1412,9 @@
             is used in a model, by default False
         """
         lib = self._get_library(libname)
-<<<<<<< HEAD
         if self.PROTECT_SERIES_IN_MODELS and not force:
             self._check_series_in_models(libname, name)
-        os.remove(os.path.join(lib, f"{name}.pas"))
-=======
         os.remove(lib / f"{name}.pas")
->>>>>>> 0a347551
         # remove metadata for time series
         if libname in ["oseries", "stresses"]:
             try:
