# ruff: noqa: D104 F401
<<<<<<< HEAD
import logging
=======
from logging import getLogger
>>>>>>> 79db574b

from pastastore.extensions.accessor import (
    register_pastastore_accessor as register_pastastore_accessor,
)

<<<<<<< HEAD
logger = logging.getLogger(__name__)
=======
logger = getLogger(__file__)
>>>>>>> 79db574b


def activate_hydropandas_extension():
    """Register HydroPandas extension for downloading time series data."""
    from pastastore.extensions.hpd import HydroPandasExtension as _

    logger.info(
<<<<<<< HEAD
        "Registered HydroPandas extension in PastaStore class, "
=======
        "Registered HydroPandas extension in PastaStore, "
>>>>>>> 79db574b
        "e.g. `pstore.hpd.download_bro_gmw()`."
    )<|MERGE_RESOLUTION|>--- conflicted
+++ resolved
@@ -1,19 +1,11 @@
 # ruff: noqa: D104 F401
-<<<<<<< HEAD
-import logging
-=======
 from logging import getLogger
->>>>>>> 79db574b
 
 from pastastore.extensions.accessor import (
     register_pastastore_accessor as register_pastastore_accessor,
 )
 
-<<<<<<< HEAD
 logger = logging.getLogger(__name__)
-=======
-logger = getLogger(__file__)
->>>>>>> 79db574b
 
 
 def activate_hydropandas_extension():
@@ -21,10 +13,6 @@
     from pastastore.extensions.hpd import HydroPandasExtension as _
 
     logger.info(
-<<<<<<< HEAD
-        "Registered HydroPandas extension in PastaStore class, "
-=======
         "Registered HydroPandas extension in PastaStore, "
->>>>>>> 79db574b
         "e.g. `pstore.hpd.download_bro_gmw()`."
     )