[build-system]
# Minimum requirements for the build system to execute
requires = ["setuptools>64"]
build-backend = "setuptools.build_meta"

[project]
name = "pastastore"
dynamic = ["version"]
description = "Tools for managing Pastas time series models."
license = { file = "LICENSE" }
readme = "readme.md"
authors = [{ name = "D.A. Brakenhoff" }]
maintainers = [
    { name = "D.A. Brakenhoff", email = "d.brakenhoff@artesia-water.nl" },
    { name = "R. Calje", email = "r.calje@artesia-water.nl" },
    { name = "M.A. Vonk", email = "m.vonk@artesia-water.nl" },
]
requires-python = ">= 3.7"
dependencies = ["pastas>=0.13", "tqdm>=4.36", "pyyaml"]

keywords = ["hydrology", "groundwater", "time series", "analysis", "database"]
classifiers = [
    "Development Status :: 4 - Beta",
    "Intended Audience :: Science/Research",
    "Intended Audience :: Other Audience",
    "License :: OSI Approved :: MIT License",
    "Operating System :: Microsoft :: Windows",
    "Operating System :: POSIX",
    "Operating System :: Unix",
    "Operating System :: MacOS",
    "Programming Language :: Python",
    "Programming Language :: Python :: 3",
    "Programming Language :: Python :: 3.9",
    "Programming Language :: Python :: 3.10",
    "Programming Language :: Python :: 3.11",
    "Programming Language :: Python :: 3.12",
    "Programming Language :: Python :: 3 :: Only",
    "Topic :: Scientific/Engineering :: Hydrology",
]

[project.urls]
homepage = "https://github.com/pastas/pastastore"
repository = "https://github.com/pastas/pastastore"
documentation = "https://pastastore.readthedocs.io/en/latest/"

[project.optional-dependencies]
full = ["pastastore[arcticdb,optional]"]
lint = ["black", "flake8", "isort"]
optional = ["contextily", "pyproj", "adjustText"]
test = [
    "pastastore[arcticdb,lint,optional]",
    "hydropandas[full]",
    "coverage",
    "codecov",
    "pytest",
    "pytest-cov",
    "pytest-dependency",
    "pytest-benchmark",
    "codacy-coverage",
<<<<<<< HEAD
=======
    "lxml",
>>>>>>> 508b1f9e
]
arcticdb = ["arcticdb"]
docs = [
    "pastastore[optional]",
    "sphinx_rtd_theme",
    "Ipython",
    "ipykernel",
    "nbsphinx",
    "nbsphinx_link",
]

[tool.setuptools]
packages = ["pastastore"]

[tool.setuptools.dynamic]
version = { attr = "pastastore.version.__version__" }

[tool.black]
line-length = 88

[tool.isort]
profile = "black"
src_paths = ["pastastore"]
line_length = 88

[tool.pytest.ini_options]
addopts = "--durations=0 --cov-report xml:coverage.xml --cov pastastore -v"
markers = ["bgmap: test tile download for background map"]

[tool.mypy]
python_version = 3.9
warn_return_any = true
warn_unused_configs = true

[[tool.mypy.overrides]]
module = [
    'matplotlib.*',
    'scipy.stats.*',
    'mypy-setuptools.*',
    'mypy-pypandoc.*',
    'mypy-numpy.*',
    'mypy-pandas.*',
    'mypy-pystore.*',
    'mypy-arctic.*',
    'mypy-art_tools.*',
    'mypy-tqdm.*',
    'mypy-pastas.*',
]
ignore_missing_imports = true<|MERGE_RESOLUTION|>--- conflicted
+++ resolved
@@ -57,10 +57,6 @@
     "pytest-dependency",
     "pytest-benchmark",
     "codacy-coverage",
-<<<<<<< HEAD
-=======
-    "lxml",
->>>>>>> 508b1f9e
 ]
 arcticdb = ["arcticdb"]
 docs = [
@@ -91,7 +87,7 @@
 markers = ["bgmap: test tile download for background map"]
 
 [tool.mypy]
-python_version = 3.9
+python_version = "3.9" 
 warn_return_any = true
 warn_unused_configs = true
 
